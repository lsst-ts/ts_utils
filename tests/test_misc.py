# This file is part of ts_utils.
#
# Developed for the Rubin Observatory Telescope and Site System.
# This product includes software developed by the LSST Project
# (https://www.lsst.org).
# See the COPYRIGHT file at the top-level directory of this distribution
# for details of code ownership.
#
# This program is free software: you can redistribute it and/or modify
# it under the terms of the GNU General Public License as published by
# the Free Software Foundation, either version 3 of the License, or
# (at your option) any later version.
#
# This program is distributed in the hope that it will be useful,
# but WITHOUT ANY WARRANTY; without even the implied warranty of
# MERCHANTABILITY or FITNESS FOR A PARTICULAR PURPOSE.  See the
# GNU General Public License for more details.
#
# You should have received a copy of the GNU General Public License
# along with this program.  If not, see <https://www.gnu.org/licenses/>.

import asyncio
import pytest
<<<<<<< HEAD
=======
import typing
>>>>>>> a8cdaca5
import unittest

from lsst.ts import utils


class BasicsTestCase(unittest.TestCase):
<<<<<<< HEAD
=======
    def check_index_generator(
        self,
        generator: typing.Generator[int, None, None],
        expected_values: typing.Sequence[int],
    ) -> None:
        values = [next(generator) for i in range(len(expected_values))]
        assert values == list(expected_values)

>>>>>>> a8cdaca5
    def test_index_generator(self) -> None:
        with pytest.raises(ValueError):
            utils.index_generator(1, 1)  # imin >= imax
        with pytest.raises(ValueError):
            utils.index_generator(1, 0)  # imin >= imax
        with pytest.raises(ValueError):
            utils.index_generator(0, 5, -1)  # i0 < imin
        with pytest.raises(ValueError):
            utils.index_generator(0, 5, 6)  # i0 > imax

<<<<<<< HEAD
        imin = -2
        imax = 5
        gen = utils.index_generator(imin=imin, imax=imax)
        expected_values = [-2, -1, 0, 1, 2, 3, 4, 5, -2, -1, 0, 1, 2, 3, 4, 5, -2]
        values = [next(gen) for i in range(len(expected_values))]
        assert values == expected_values

        imin = -2
        imax = 5
        i0 = 5
        expected_values = [5, -2, -1, 0, 1, 2, 3, 4, 5, -2]
        gen = utils.index_generator(imin=imin, imax=imax, i0=i0)
        values = [next(gen) for i in range(len(expected_values))]
        assert values == expected_values
=======
        # Check default arguments
        generator = utils.index_generator()
        self.check_index_generator(generator=generator, expected_values=[1, 2, 3])

        # Check wraparound with default imin and imax;
        # specifying i0 avoids the need to call next 2*31 times.
        max_int32 = (1 << 31) - 1
        generator = utils.index_generator(i0=max_int32)
        self.check_index_generator(
            generator=generator, expected_values=[max_int32, 1, 2]
        )

        imin = -2
        imax = 5
        generator = utils.index_generator(imin=-2, imax=5)
        self.check_index_generator(
            generator=generator,
            expected_values=[-2, -1, 0, 1, 2, 3, 4, 5, -2, -1, 0, 1, 2, 3, 4, 5, -2],
        )

        imin = -2
        imax = 5
        i0 = imax
        generator = utils.index_generator(imin=imin, imax=imax, i0=i0)
        self.check_index_generator(
            generator=generator, expected_values=[5, -2, -1, 0, 1, 2, 3, 4, 5, -2]
        )
>>>>>>> a8cdaca5

    def test_make_done_future(self) -> None:
        done_future = utils.make_done_future()
        assert isinstance(done_future, asyncio.Future)
        assert done_future.done()
        assert done_future.result() is None
        assert not done_future.cancelled()
        assert done_future.exception() is None<|MERGE_RESOLUTION|>--- conflicted
+++ resolved
@@ -21,18 +21,13 @@
 
 import asyncio
 import pytest
-<<<<<<< HEAD
-=======
 import typing
->>>>>>> a8cdaca5
 import unittest
 
 from lsst.ts import utils
 
 
 class BasicsTestCase(unittest.TestCase):
-<<<<<<< HEAD
-=======
     def check_index_generator(
         self,
         generator: typing.Generator[int, None, None],
@@ -41,7 +36,6 @@
         values = [next(generator) for i in range(len(expected_values))]
         assert values == list(expected_values)
 
->>>>>>> a8cdaca5
     def test_index_generator(self) -> None:
         with pytest.raises(ValueError):
             utils.index_generator(1, 1)  # imin >= imax
@@ -52,22 +46,6 @@
         with pytest.raises(ValueError):
             utils.index_generator(0, 5, 6)  # i0 > imax
 
-<<<<<<< HEAD
-        imin = -2
-        imax = 5
-        gen = utils.index_generator(imin=imin, imax=imax)
-        expected_values = [-2, -1, 0, 1, 2, 3, 4, 5, -2, -1, 0, 1, 2, 3, 4, 5, -2]
-        values = [next(gen) for i in range(len(expected_values))]
-        assert values == expected_values
-
-        imin = -2
-        imax = 5
-        i0 = 5
-        expected_values = [5, -2, -1, 0, 1, 2, 3, 4, 5, -2]
-        gen = utils.index_generator(imin=imin, imax=imax, i0=i0)
-        values = [next(gen) for i in range(len(expected_values))]
-        assert values == expected_values
-=======
         # Check default arguments
         generator = utils.index_generator()
         self.check_index_generator(generator=generator, expected_values=[1, 2, 3])
@@ -95,7 +73,6 @@
         self.check_index_generator(
             generator=generator, expected_values=[5, -2, -1, 0, 1, 2, 3, 4, 5, -2]
         )
->>>>>>> a8cdaca5
 
     def test_make_done_future(self) -> None:
         done_future = utils.make_done_future()
